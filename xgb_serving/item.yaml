apiVersion: v1
categories:
- model-serving
- machine-learning
description: deploy an XGBoost model server.
doc: ''
example: xgb_serving.ipynb
generationDate: 2021-11-18:12-28
icon: ''
labels:
  author: Daniel
maintainers: []
marketplaceType: ''
<<<<<<< HEAD
=======
mlrunVersion: 0.8.0
>>>>>>> 6a7c082f
name: xgb_serving
platformVersion: 3.2.0
spec:
  filename: xgb_serving.py
  handler: handler
  image: mlrun/ml-models
  kind: nuclio:serving
  requirements: []
  env:
    MODEL_CLASS: XGBoostModel
url: ''
version: 0.9.0<|MERGE_RESOLUTION|>--- conflicted
+++ resolved
@@ -11,19 +11,14 @@
   author: Daniel
 maintainers: []
 marketplaceType: ''
-<<<<<<< HEAD
-=======
 mlrunVersion: 0.8.0
->>>>>>> 6a7c082f
 name: xgb_serving
 platformVersion: 3.2.0
 spec:
   filename: xgb_serving.py
   handler: handler
   image: mlrun/ml-models
-  kind: nuclio:serving
+  kind: remote
   requirements: []
-  env:
-    MODEL_CLASS: XGBoostModel
 url: ''
 version: 0.9.0